--- conflicted
+++ resolved
@@ -4,18 +4,10 @@
 -behaviour(gen_server).
 
 -export([checkout/1, checkout/2, checkout/3, checkin/2, transaction/2,
-<<<<<<< HEAD
-         child_spec/2, child_spec/3, start/1, start/2, start_link/1,
-         start_link/2, stop/1, status/1]).
+         transaction/3, child_spec/2, child_spec/3, start/1, start/2,
+         start_link/1, start_link/2, stop/1, status/1]).
 -export([init/1, handle_call/3, handle_cast/2, handle_info/2, terminate/2,
          code_change/3]).
-=======
-         transaction/3, child_spec/2, child_spec/3, start/1, start/2, 
-	 start_link/1, start_link/2, stop/1, status/1]).
--export([init/1, ready/2, ready/3, overflow/2, overflow/3, full/2, full/3,
-         handle_event/3, handle_sync_event/4, handle_info/3, terminate/3,
-         code_change/4]).
->>>>>>> a50e24e3
 
 -define(TIMEOUT, 5000).
 
